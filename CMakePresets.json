--- conflicted
+++ resolved
@@ -8,11 +8,8 @@
       "binaryDir": "${sourceDir}/build/${presetName}",
       "cacheVariables": {
         "CMAKE_CXX_STANDARD": "20",
-<<<<<<< HEAD
+        "CMAKE_EXPORT_COMPILE_COMMANDS": "ON",
         "CMAKE_PROJECT_TOP_LEVEL_INCLUDES": "./cmake/use-fetch-content.cmake"
-=======
-        "CMAKE_EXPORT_COMPILE_COMMANDS": "ON"
->>>>>>> e904cec6
       }
     },
     {
