--- conflicted
+++ resolved
@@ -212,34 +212,11 @@
 
           echo "CC=$CC" >> "$GITHUB_OUTPUT"
           echo "CXX=$CXX" >> "$GITHUB_OUTPUT"
-<<<<<<< HEAD
       - name: Build and Test
         uses: ./.github/actions/cmake-build-test
         with:
           cpp_version: 20
           toolchain_file: ${{ matrix.compilers.toolchain }}
-=======
-      - name: Configure CMake
-        run: |
-          cmake \
-              -B build \
-              -S . \
-              -DCMAKE_PROJECT_TOP_LEVEL_INCLUDES=./cmake/use-fetch-content.cmake \
-              -DCMAKE_CXX_STANDARD=20
-        env:
-          CC: ${{ steps.install-compiler.outputs.CC }}
-          CXX: ${{ steps.install-compiler.outputs.CXX }}
-          CMAKE_GENERATOR: "Ninja Multi-Config"
-      - name: Build Debug
-        run: |
-          cmake --build build --config Debug --verbose
-          cmake --build build --config Debug --target all_verify_interface_header_sets
-          cmake --install build --config Debug --prefix /opt/beman.exemplar
-          find /opt/beman.exemplar -type f
-      - name: Test Debug
-        run: ctest --test-dir build --build-config Debug
-
->>>>>>> ae7eb8d7
 
   create-issue-when-fault:
     runs-on: ubuntu-latest
